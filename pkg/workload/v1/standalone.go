--- conflicted
+++ resolved
@@ -132,12 +132,7 @@
 }
 
 func (s *StandaloneWorkload) SetSpecFields(workloadPath string) error {
-<<<<<<< HEAD
-
 	apiSpecFields, err := processMarkers(workloadPath, workloadMarkerStr, s.Spec.Resources)
-=======
-	apiSpecFields, err := processMarkers(workloadPath, s.Spec.Resources)
->>>>>>> 0adb9fc6
 	if err != nil {
 		return err
 	}
