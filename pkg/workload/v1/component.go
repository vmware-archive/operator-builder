--- conflicted
+++ resolved
@@ -100,12 +100,7 @@
 }
 
 func (c *ComponentWorkload) SetSpecFields(workloadPath string) error {
-<<<<<<< HEAD
-
 	apiSpecFields, err := processMarkers(workloadPath, workloadMarkerStr, c.Spec.Resources)
-=======
-	apiSpecFields, err := processMarkers(workloadPath, c.Spec.Resources)
->>>>>>> 0adb9fc6
 	if err != nil {
 		return err
 	}
