package v1

import (
	"errors"
	"fmt"
	"io/ioutil"
	"path/filepath"
	"strings"
)

const (
	workloadMarkerStr   = "+workload"
	collectionMarkerStr = "+collection"
)

// SupportedMarkerDataTypes returns the supported data types that can be used in
// workload markers
func SupportedMarkerDataTypes() []string {
	return []string{"bool", "string", "int", "int32", "int64", "float32", "float64"}
}

<<<<<<< HEAD
func processCollectionMarkers(workloadPath string, components []ComponentWorkload) (*[]APISpecField, error) {

	var specFields []APISpecField

	for _, component := range components {
		componentSpecFields, err := processMarkers(
			component.Spec.ConfigPath,
			collectionMarkerStr,
			component.Spec.Resources,
		)
		if err != nil {
			return nil, err
		}

		// add to spec fields if not present
		for _, csf := range *componentSpecFields {
			fieldPresent := false
			for _, sf := range specFields {
				if csf == sf {
					fieldPresent = true
				}
			}
			if !fieldPresent {
				specFields = append(specFields, csf)
			}
		}
	}

	return &specFields, nil
}

func processMarkers(workloadPath, markerStr string, resources []string) (*[]APISpecField, error) {

=======
func processMarkers(workloadPath string, resources []string) (*[]APISpecField, error) {
>>>>>>> 0adb9fc6
	var specFields []APISpecField

	for _, manifestFile := range resources {

		// capture entire resource manifest file content
		manifestContent, err := ioutil.ReadFile(filepath.Join(filepath.Dir(workloadPath), manifestFile))
		if err != nil {
			return nil, err
		}

		// extract all workload markers from yaml content
		markers, err := processManifest(string(manifestContent), markerStr)
		if err != nil {
			return nil, err
		}

	MARKERS:
		for _, m := range markers {
			for _, r := range specFields {
				if r.ManifestFieldName == m.FieldName {
					continue MARKERS
				}
			}

			var specField APISpecField
			specField.FieldName = strings.Title(m.FieldName)
			specField.ManifestFieldName = m.FieldName
			specField.DataType = m.DataType
			if m.Default != "" {
				specField.DefaultVal = m.Default
			}
			zv, err := zeroValue(m.DataType)
			if err != nil {
				return nil, err
			}
			specField.ZeroVal = zv
			specField.ApiSpecContent = fmt.Sprintf(
				"%s %s `json:\"%s\"`",
				strings.Title(m.FieldName),
				m.DataType,
				m.FieldName,
			)
			if m.Default != "" {
				specField.SampleField = fmt.Sprintf("%s: %s", m.FieldName, m.Default)
			} else {
				specField.SampleField = fmt.Sprintf("%s: %s", m.FieldName, m.Value)
			}
			specFields = append(specFields, specField)
		}
	}

	return &specFields, nil
}

<<<<<<< HEAD
func processManifest(manifest, markerStr string) ([]Marker, error) {

=======
func processManifest(manifest string) ([]Marker, error) {
>>>>>>> 0adb9fc6
	var markers []Marker
	lines := strings.Split(string(manifest), "\n")
	for _, line := range lines {
		if containsMarker(line, markerStr) {
			marker, err := processMarker(line, markerStr)
			if err != nil {
				return nil, err
			}
			markers = append(markers, marker)
		}
	}

	return markers, nil
}

<<<<<<< HEAD
func processMarkedComments(line, markerStr string) (processed string) {

=======
func processMarkedComments(line string) (processed string) {
>>>>>>> 0adb9fc6
	codeCommentSplit := strings.Split(line, "//")
	code := codeCommentSplit[0]
	comment := codeCommentSplit[1]
	commentSplit := strings.Split(comment, ":")
	fieldName := commentSplit[1]

	var fieldPath string
	if markerStr == workloadMarkerStr {
		fieldPath = fmt.Sprintf("parent.Spec.%s", strings.Title(fieldName))
	} else if markerStr == collectionMarkerStr {
		fieldPath = fmt.Sprintf("collection.Spec.%s", strings.Title(fieldName))
	}

	if strings.Contains(code, ":") {
		keyValSplit := strings.Split(code, ":")
		key := keyValSplit[0]
		processed = fmt.Sprintf("%s: %s,", key, fieldPath)
	} else {
		processed = fmt.Sprintf("%s,", fieldPath)
	}

	return processed
}

<<<<<<< HEAD
func processMarker(line, markerStr string) (Marker, error) {

=======
func processMarker(line string) (Marker, error) {
>>>>>>> 0adb9fc6
	var marker Marker

	// count leading spaces
	var spaces int
	for _, char := range line {
		if char == ' ' {
			spaces++
		} else {
			break
		}
	}
	marker.LeadingSpaces = spaces

	commentedLine := strings.Split(line, "#")
	if len(commentedLine) != 2 {
		return marker, errors.New("+workload markers in static manifests must be commented out with a single '#' comment symbol")
	}

	// extract key and value from manifest
	keyVal := commentedLine[0]
	keyValSlice := strings.Split(keyVal, ":")
	manifestKey := strings.Replace(keyValSlice[0], "- ", "", 1)
	var manifestVal string
	var valElements int
	for _, v := range keyValSlice[1:] {
		valElements++
		if valElements > 1 {
			manifestVal = manifestVal + ":" + v
		} else {
			manifestVal = manifestVal + v
		}
	}
	marker.Key = strings.TrimSpace(manifestKey)
	marker.Value = strings.TrimSpace(manifestVal)

	// parse marker elements
	// marker elements are colon-separated
	markerLine := commentedLine[1]
	markerElements := strings.Split(markerLine, ":")
	for i, element := range markerElements {
		if strings.HasSuffix(element, `\`) {
			// backslash used to escape colons that are *not* delimeters
			// combine this element, without the backslash, with the next element
			element = strings.Split(element, `\`)[0] + ":" + markerElements[i+1]
		}

		if strings.Contains(element, markerStr) {
			continue
		} else if strings.HasSuffix(markerElements[i-1], `\`) {
			// this element has already been combined with the last one
			continue
		} else if strings.Contains(element, "type=") {
			marker.DataType = strings.Split(element, "=")[1]
		} else if strings.Contains(element, "default=") {
			marker.Default = strings.Split(element, "=")[1]
		} else {
			marker.FieldName = element
		}
	}

	return marker, nil
}

// zeroValue returns the zero value for the data type as a string.
// It is returned as a string to be used in a template for Go source code.
func zeroValue(val interface{}) (string, error) {
	switch val {
	case "bool":
		return "false", nil
	case "string":
		return "\"\"", nil
	case "int", "int32", "int64", "float32", "float64":
		return "0", nil
	default:
		return "", fmt.Errorf("unsupported data type in workload marker.  Support data types: %v", SupportedMarkerDataTypes())
	}
}

func containsMarker(line, markerStr string) bool {
	return strings.Contains(line, markerStr)
}

func containsDefault(line string) bool {
	return strings.Contains(line, "default=")
}<|MERGE_RESOLUTION|>--- conflicted
+++ resolved
@@ -19,7 +19,6 @@
 	return []string{"bool", "string", "int", "int32", "int64", "float32", "float64"}
 }
 
-<<<<<<< HEAD
 func processCollectionMarkers(workloadPath string, components []ComponentWorkload) (*[]APISpecField, error) {
 
 	var specFields []APISpecField
@@ -52,10 +51,6 @@
 }
 
 func processMarkers(workloadPath, markerStr string, resources []string) (*[]APISpecField, error) {
-
-=======
-func processMarkers(workloadPath string, resources []string) (*[]APISpecField, error) {
->>>>>>> 0adb9fc6
 	var specFields []APISpecField
 
 	for _, manifestFile := range resources {
@@ -110,12 +105,7 @@
 	return &specFields, nil
 }
 
-<<<<<<< HEAD
 func processManifest(manifest, markerStr string) ([]Marker, error) {
-
-=======
-func processManifest(manifest string) ([]Marker, error) {
->>>>>>> 0adb9fc6
 	var markers []Marker
 	lines := strings.Split(string(manifest), "\n")
 	for _, line := range lines {
@@ -131,12 +121,7 @@
 	return markers, nil
 }
 
-<<<<<<< HEAD
 func processMarkedComments(line, markerStr string) (processed string) {
-
-=======
-func processMarkedComments(line string) (processed string) {
->>>>>>> 0adb9fc6
 	codeCommentSplit := strings.Split(line, "//")
 	code := codeCommentSplit[0]
 	comment := codeCommentSplit[1]
@@ -161,12 +146,7 @@
 	return processed
 }
 
-<<<<<<< HEAD
 func processMarker(line, markerStr string) (Marker, error) {
-
-=======
-func processMarker(line string) (Marker, error) {
->>>>>>> 0adb9fc6
 	var marker Marker
 
 	// count leading spaces
