package v1

import (
	"fmt"
	"io/ioutil"
	"path/filepath"
	"strings"

	"gopkg.in/yaml.v2"

	"github.com/vmware-tanzu-labs/object-code-generator-for-k8s/pkg/generate"
	"github.com/vmware-tanzu-labs/operator-builder/pkg/utils"
)

const (
	coreRBACGroup = "core"
)

func defaultResourceVerbs() []string {
	return []string{
		"get", "list", "watch", "create", "update", "patch", "delete",
	}
}

func coreAPIs() []string {
	return []string{
		"apps", "batch", "autoscaling", "extensions", "policy",
	}
}

func isCoreAPI(group string) bool {
	// return if the group is missing or labeled as core
	if group == "" || group == "core" {
		return true
	}

	// return if the group contains the kubernetes api group strings
	if strings.Contains(group, "k8s.io") || strings.Contains(group, "kubernetes.io") {
		return true
	}

	// loop through known groups and return true if found
	for _, coreGroup := range coreAPIs() {
		if group == coreGroup {
			return true
		}
	}

	return false
}

func processResources(workloadPath string, resources []string) (*[]SourceFile, *[]RBACRule, *[]OwnershipRule, error) {
	// each sourceFile is a source code file that contains one or more child
	// resource definition
	var sourceFiles []SourceFile

	var rbacRules []RBACRule

	var ownershipRules []OwnershipRule

	for _, manifestFile := range resources {
		// determine sourceFile filename
		var sourceFile SourceFile
		sourceFile.Filename = filepath.Base(manifestFile)                // get filename from path
		sourceFile.Filename = strings.Split(sourceFile.Filename, ".")[0] // strip ".yaml"
		sourceFile.Filename += ".go"                                     // add correct file ext
		sourceFile.Filename = utils.ToFileName(sourceFile.Filename)      // kebab-case to snake_case

		var childResources []ChildResource

		// capture entire resource manifest file content
		manifestContent, err := ioutil.ReadFile(filepath.Join(filepath.Dir(workloadPath), manifestFile))
		if err != nil {
			return nil, nil, nil, err
		}

		manifests := extractManifests(manifestContent)

		for _, manifest := range manifests {
			// unmarshal yaml to get attributes
			var rawContent interface{}

			err = yaml.Unmarshal([]byte(manifest), &rawContent)
			if err != nil {
				return nil, nil, nil, err
			}

			// determine resource kind and name
			resourceKind := fmt.Sprintf("%s", rawContent.(map[interface{}]interface{})["kind"])
			resourceName := fmt.Sprintf("%s", rawContent.(map[interface{}]interface{})["metadata"].(map[interface{}]interface{})["name"])

			// generate a unique name for the resource using the kind and name
			resourceUniqueName := strings.Replace(strings.Title(resourceName), "-", "", -1)
			resourceUniqueName = strings.Replace(resourceUniqueName, ".", "", -1)
			resourceUniqueName = strings.Replace(resourceUniqueName, ":", "", -1)
			resourceUniqueName = fmt.Sprintf("%s%s", resourceKind, resourceUniqueName)

<<<<<<< HEAD
			// deteremine resource group and version
			apiVersion := fmt.Sprintf("%s", rawContent.(interface{}).(map[interface{}]interface{})["apiVersion"])
			apiVersionElements := strings.Split(apiVersion, "/")

			var resourceGroup string

			var resourceVersion string

			if len(apiVersionElements) == 1 {
				resourceGroup = "core"
				resourceVersion = apiVersionElements[0]
			} else {
				resourceGroup = apiVersionElements[0]
				resourceVersion = apiVersionElements[1]
			}

			// determine group and resource for RBAC rule generation
			resourcePlural := utils.PluralizeKind(resourceKind)
			newRBACRule := RBACRule{
				Group:    resourceGroup,
				Resource: resourcePlural,
			}

			rbacExists := groupResourceRecorded(&rbacRules, &newRBACRule)
			if !rbacExists {
				rbacRules = append(rbacRules, newRBACRule)
			}
=======
			// determine resource group and version
			apiVersion := fmt.Sprintf("%s", rawContent.(map[interface{}]interface{})["apiVersion"])
			resourceVersion, resourceGroup := versionGroupFromAPIVersion(apiVersion)

			// determine group and resource for RBAC rule generation
			rbacRulesForManifest(resourceKind, resourceGroup, rawContent, &rbacRules)
>>>>>>> 33be6f64

			// determine group and kind for ownership rule generation
			newOwnershipRule := OwnershipRule{
				Version: apiVersion,
				Kind:    resourceKind,
				CoreAPI: isCoreAPI(resourceGroup),
			}

			ownershipExists := versionKindRecorded(&ownershipRules, &newOwnershipRule)
			if !ownershipExists {
				ownershipRules = append(ownershipRules, newOwnershipRule)
			}

			resource := ChildResource{
				Name:       resourceName,
				UniqueName: resourceUniqueName,
				Group:      resourceGroup,
				Version:    resourceVersion,
				Kind:       resourceKind,
			}

			// generate the object source code
			resourceDefinition, err := generate.Generate([]byte(manifest), "resourceObj")
			if err != nil {
				return nil, nil, nil, err
			}

			// add variables based on commented markers
			resourceDefinition, err = addVariables(resourceDefinition)
			if err != nil {
				return nil, nil, nil, err
			}

			// add the source code to the resource
			resource.SourceCode = resourceDefinition
			resource.StaticContent = manifest

			childResources = append(childResources, resource)
		}

		sourceFile.Children = childResources
		sourceFiles = append(sourceFiles, sourceFile)
	}

	return &sourceFiles, &rbacRules, &ownershipRules, nil
}

func extractManifests(manifestContent []byte) []string {
	var manifests []string

	lines := strings.Split(string(manifestContent), "\n")

	var manifest string

	for _, line := range lines {
		if strings.TrimRight(line, " ") == "---" {
			if len(manifest) > 0 {
				manifests = append(manifests, manifest)
				manifest = ""
			}
		} else {
			manifest = manifest + "\n" + line
		}
	}

	if len(manifest) > 0 {
		manifests = append(manifests, manifest)
	}

	return manifests
}

func addVariables(resourceContent string) (string, error) {
	lines := strings.Split(resourceContent, "\n")
	for i, line := range lines {
		if containsMarker(line) {
			markedLine := processMarkedComments(line)
			lines[i] = markedLine
		}
	}

	return strings.Join(lines, "\n"), nil
}

func versionKindRecorded(ownershipRules *[]OwnershipRule, newOwnershipRule *OwnershipRule) bool {
	for _, r := range *ownershipRules {
		if r.Version == newOwnershipRule.Version && r.Kind == newOwnershipRule.Kind {
			return true
		}
	}

	return false
}

<<<<<<< HEAD
func addTemplating(rawContent string) (string, error) {
	lines := strings.Split(string(rawContent), "\n")
	for i, line := range lines {
		if containsMarker(line) {
			marker, err := processMarkerLine(line)
			if err != nil {
				return "", err
			}

			var paddingStr string

			paddingLen := marker.LeadingSpaces

			for paddingLen > 0 {
				paddingStr += " "
				paddingLen--
			}

			lines[i] = lineWithTemplate(paddingStr, marker, line)
		}
	}

	return strings.Join(lines, "\n"), nil
}

func lineWithTemplate(
	padding string,
	marker Marker,
	line string,
) string {
	var functionTemplate string
	if containsDefault(line) {
		functionTemplate = fmt.Sprintf(
			"{{ .Spec.%s | default%s }}",
			strings.Title(marker.FieldName),
			strings.Title(marker.FieldName),
		)
	} else {
		functionTemplate = fmt.Sprintf(
			"{{ .Spec.%s }}",
			strings.Title(marker.FieldName),
		)
	}
=======
func versionGroupFromAPIVersion(apiVersion string) (version, group string) {
	apiVersionElements := strings.Split(apiVersion, "/")
>>>>>>> 33be6f64

	if len(apiVersionElements) == 1 {
		version = apiVersionElements[0]
		group = coreRBACGroup
	} else {
		version = apiVersionElements[1]
		group = rbacGroupFromGroup(apiVersionElements[0])
	}

	return version, group
}<|MERGE_RESOLUTION|>--- conflicted
+++ resolved
@@ -95,42 +95,12 @@
 			resourceUniqueName = strings.Replace(resourceUniqueName, ":", "", -1)
 			resourceUniqueName = fmt.Sprintf("%s%s", resourceKind, resourceUniqueName)
 
-<<<<<<< HEAD
-			// deteremine resource group and version
-			apiVersion := fmt.Sprintf("%s", rawContent.(interface{}).(map[interface{}]interface{})["apiVersion"])
-			apiVersionElements := strings.Split(apiVersion, "/")
-
-			var resourceGroup string
-
-			var resourceVersion string
-
-			if len(apiVersionElements) == 1 {
-				resourceGroup = "core"
-				resourceVersion = apiVersionElements[0]
-			} else {
-				resourceGroup = apiVersionElements[0]
-				resourceVersion = apiVersionElements[1]
-			}
-
-			// determine group and resource for RBAC rule generation
-			resourcePlural := utils.PluralizeKind(resourceKind)
-			newRBACRule := RBACRule{
-				Group:    resourceGroup,
-				Resource: resourcePlural,
-			}
-
-			rbacExists := groupResourceRecorded(&rbacRules, &newRBACRule)
-			if !rbacExists {
-				rbacRules = append(rbacRules, newRBACRule)
-			}
-=======
 			// determine resource group and version
 			apiVersion := fmt.Sprintf("%s", rawContent.(map[interface{}]interface{})["apiVersion"])
 			resourceVersion, resourceGroup := versionGroupFromAPIVersion(apiVersion)
 
 			// determine group and resource for RBAC rule generation
 			rbacRulesForManifest(resourceKind, resourceGroup, rawContent, &rbacRules)
->>>>>>> 33be6f64
 
 			// determine group and kind for ownership rule generation
 			newOwnershipRule := OwnershipRule{
@@ -225,54 +195,8 @@
 	return false
 }
 
-<<<<<<< HEAD
-func addTemplating(rawContent string) (string, error) {
-	lines := strings.Split(string(rawContent), "\n")
-	for i, line := range lines {
-		if containsMarker(line) {
-			marker, err := processMarkerLine(line)
-			if err != nil {
-				return "", err
-			}
-
-			var paddingStr string
-
-			paddingLen := marker.LeadingSpaces
-
-			for paddingLen > 0 {
-				paddingStr += " "
-				paddingLen--
-			}
-
-			lines[i] = lineWithTemplate(paddingStr, marker, line)
-		}
-	}
-
-	return strings.Join(lines, "\n"), nil
-}
-
-func lineWithTemplate(
-	padding string,
-	marker Marker,
-	line string,
-) string {
-	var functionTemplate string
-	if containsDefault(line) {
-		functionTemplate = fmt.Sprintf(
-			"{{ .Spec.%s | default%s }}",
-			strings.Title(marker.FieldName),
-			strings.Title(marker.FieldName),
-		)
-	} else {
-		functionTemplate = fmt.Sprintf(
-			"{{ .Spec.%s }}",
-			strings.Title(marker.FieldName),
-		)
-	}
-=======
 func versionGroupFromAPIVersion(apiVersion string) (version, group string) {
 	apiVersionElements := strings.Split(apiVersion, "/")
->>>>>>> 33be6f64
 
 	if len(apiVersionElements) == 1 {
 		version = apiVersionElements[0]
