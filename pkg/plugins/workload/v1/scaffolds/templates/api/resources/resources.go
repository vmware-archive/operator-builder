package resources

import (
	"path/filepath"
	"text/template"

	"sigs.k8s.io/kubebuilder/v3/pkg/machinery"

	workloadv1 "github.com/vmware-tanzu-labs/operator-builder/pkg/workload/v1"
)

var _ machinery.Template = &Resources{}

// Types scaffolds child resource creation functions.
type Resources struct {
	machinery.TemplateMixin
	machinery.BoilerplateMixin
	machinery.RepositoryMixin
	machinery.ResourceMixin

	PackageName     string
	CreateFuncNames []string
	InitFuncNames   []string
	SpecFields      *[]workloadv1.APISpecField
	IsComponent     bool
	Collection      *workloadv1.WorkloadCollection
}

func (f *Resources) SetTemplateDefaults() error {
	f.Path = filepath.Join(
		"apis",
		f.Resource.Group,
		f.Resource.Version,
		f.PackageName,
		"resources.go",
	)

	f.TemplateBody = resourcesTemplate
	f.IfExistsAction = machinery.OverwriteFile

	return nil
}

func (f *Resources) GetFuncMap() template.FuncMap {
	funcMap := machinery.DefaultFuncMap()
	funcMap["quotestr"] = func(value string) string {
		if string(value[0]) != `"` {
			value = `"` + value
		}

		if string(value[len(value)-1]) != `"` {
			value += `"`
		}

		return value
	}

	return funcMap
}

//nolint:lll
const resourcesTemplate = `{{ .Boilerplate }}

package {{ .PackageName }}

import (
	"fmt"
	"bytes"
	"text/template"

	metav1 "k8s.io/apimachinery/pkg/apis/meta/v1"

	{{ .Resource.ImportAlias }} "{{ .Resource.Path }}"
	{{- if .IsComponent }}
	{{ .Collection.Spec.APIGroup }}{{ .Collection.Spec.APIVersion }} "{{ .Repo }}/apis/{{ .Collection.Spec.APIGroup }}/{{ .Collection.Spec.APIVersion }}"
	{{ end -}}
)

// CreateFuncs is an array of functions that are called to create the child resources for the controller
<<<<<<< HEAD
// in memroy during the reconciliation loop prior to persisting the changes or updates to the Kubernetes
=======
// in memory during the reconciliation loop prior to persisting the changes or updates to the Kubernetes
>>>>>>> 1fa2f15f
// database.
var CreateFuncs = []func(
	*{{ .Resource.ImportAlias }}.{{ .Resource.Kind }},
	{{- if $.IsComponent }}
	*{{ .Collection.Spec.APIGroup }}{{ .Collection.Spec.APIVersion }}.{{ .Collection.Spec.APIKind }},
	{{ end -}}
) (metav1.Object, error){
	{{ range .CreateFuncNames }}
		{{- . -}},
	{{ end }}
}

// InitFuncs is an array of functions that are called prior to starting the controller manager.  This is
// necessary in instances which the controller needs to "own" objects which depend on resources to
<<<<<<< HEAD
// pre-exist in the cluster. A common use case for this is a CustomResourceDefinition and a resource
// created as part of that CRD.  In this case, we cannot create and own the CRD and its affiliated resource
// as part of the reconciliation loop.  Because the CRD does not exist, the API has not been extended
// properly for the controller to own the affiliated resource, and it will fail with an error.
=======
// pre-exist in the cluster. A common use case for this is the need to own a custom resource.
// If the controller needs to own a custom resource type, the CRD that defines it must
// first exist. In this case, the InitFunc will create the CRD so that the controller
// can own custom resources of that type.  Without the InitFunc the controller will
// crash loop because when it tries to own a non-existent resource type during manager
// setup, it will fail.
>>>>>>> 1fa2f15f
var InitFuncs = []func(
	*{{ .Resource.ImportAlias }}.{{ .Resource.Kind }},
	{{- if $.IsComponent }}
	*{{ .Collection.Spec.APIGroup }}{{ .Collection.Spec.APIVersion }}.{{ .Collection.Spec.APIKind }},
	{{ end -}}
) (metav1.Object, error){
	{{ range .InitFuncNames }}
		{{- . -}},
	{{ end }}
}

// runTemplate renders a template for a child object to the custom resource.
func runTemplate(templateName, templateValue string, data *{{ .Resource.ImportAlias }}.{{ .Resource.Kind }},
	funcMap template.FuncMap) (string, error) {
	t, err := template.New(templateName).Funcs(funcMap).Parse(templateValue)
	if err != nil {
		return "", fmt.Errorf("error parsing template %s: %v", templateName, err)
	}

	var b bytes.Buffer
	if err := t.Execute(&b, &data); err != nil {
		return "", fmt.Errorf("error rendering template %s: %v", templateName, err)
	}

	return b.String(), nil
}

{{ range .SpecFields }}
{{ if .DefaultVal }}
{{ if eq .DataType "string" }}
const {{ .ManifestFieldName }}Default = {{ .DefaultVal | quotestr }}
{{ else }}
const {{ .ManifestFieldName }}Default = {{ .DefaultVal }}
{{ end }}

func default{{ .FieldName }}(value {{ .DataType }}) {{ .DataType }} {
	if value == {{ .ZeroVal }} {
		return {{ .ManifestFieldName }}Default
	}

	return value
}
{{ end }}
{{ end }}
`<|MERGE_RESOLUTION|>--- conflicted
+++ resolved
@@ -77,11 +77,7 @@
 )
 
 // CreateFuncs is an array of functions that are called to create the child resources for the controller
-<<<<<<< HEAD
-// in memroy during the reconciliation loop prior to persisting the changes or updates to the Kubernetes
-=======
 // in memory during the reconciliation loop prior to persisting the changes or updates to the Kubernetes
->>>>>>> 1fa2f15f
 // database.
 var CreateFuncs = []func(
 	*{{ .Resource.ImportAlias }}.{{ .Resource.Kind }},
@@ -96,19 +92,12 @@
 
 // InitFuncs is an array of functions that are called prior to starting the controller manager.  This is
 // necessary in instances which the controller needs to "own" objects which depend on resources to
-<<<<<<< HEAD
-// pre-exist in the cluster. A common use case for this is a CustomResourceDefinition and a resource
-// created as part of that CRD.  In this case, we cannot create and own the CRD and its affiliated resource
-// as part of the reconciliation loop.  Because the CRD does not exist, the API has not been extended
-// properly for the controller to own the affiliated resource, and it will fail with an error.
-=======
 // pre-exist in the cluster. A common use case for this is the need to own a custom resource.
 // If the controller needs to own a custom resource type, the CRD that defines it must
 // first exist. In this case, the InitFunc will create the CRD so that the controller
 // can own custom resources of that type.  Without the InitFunc the controller will
 // crash loop because when it tries to own a non-existent resource type during manager
 // setup, it will fail.
->>>>>>> 1fa2f15f
 var InitFuncs = []func(
 	*{{ .Resource.ImportAlias }}.{{ .Resource.Kind }},
 	{{- if $.IsComponent }}
