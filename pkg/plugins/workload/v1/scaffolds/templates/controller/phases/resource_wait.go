--- conflicted
+++ resolved
@@ -96,13 +96,8 @@
 	resource metav1.Object,
 ) (bool, error) {
 	var namespaces v1.NamespaceList
-<<<<<<< HEAD
 
-	err := r.List(ctx, &namespaces)
-	if err != nil {
-=======
 	if err := r.List(r.GetContext(), &namespaces); err != nil {
->>>>>>> 87092ef8
 		return false, err
 	}
 
