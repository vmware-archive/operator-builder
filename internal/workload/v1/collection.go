// Copyright 2021 VMware, Inc.
// SPDX-License-Identifier: MIT

package v1

import (
	"errors"
	"fmt"

	"sigs.k8s.io/kubebuilder/v3/pkg/model/resource"

	"github.com/vmware-tanzu-labs/operator-builder/internal/utils"
)

<<<<<<< HEAD
const (
	defaultCollectionSubcommandName         = "collection"
	defaultCollectionSubcommandDescription  = `Manage %s workload`
	defaultCollectionRootcommandDescription = `Manage %s collection and components`
)
=======
var ErrMissingRequiredFields = errors.New("missing required fields")
>>>>>>> 3eace981

func (c *WorkloadCollection) Validate() error {
	missingFields := []string{}

	// required fields
	if c.Name == "" {
		missingFields = append(missingFields, "name")
	}

	if c.Spec.API.Domain == "" {
		missingFields = append(missingFields, "spec.api.domain")
	}

	if c.Spec.API.Group == "" {
		missingFields = append(missingFields, "spec.api.group")
	}

	if c.Spec.API.Version == "" {
		missingFields = append(missingFields, "spec.api.version")
	}

	if c.Spec.API.Kind == "" {
		missingFields = append(missingFields, "spec.api.kind")
	}

	if len(missingFields) > 0 {
		return fmt.Errorf("%w: %s", ErrMissingRequiredFields, missingFields)
	}

	return nil
}

func (c *WorkloadCollection) GetWorkloadKind() WorkloadKind {
	return c.Kind
}

// methods that implement WorkloadInitializer.
func (c *WorkloadCollection) GetDomain() string {
	return c.Spec.API.Domain
}

func (c *WorkloadCollection) HasRootCmdName() bool {
	return c.Spec.CompanionCliRootcmd.hasName()
}

func (c *WorkloadCollection) HasRootCmdDescription() bool {
	return c.Spec.CompanionCliRootcmd.hasDescription()
}

func (c *WorkloadCollection) HasSubCmdName() bool {
	return c.Spec.CompanionCliSubcmd.hasName()
}

func (c *WorkloadCollection) HasSubCmdDescription() bool {
	return c.Spec.CompanionCliSubcmd.hasDescription()
}

func (c *WorkloadCollection) GetRootCmdName() string {
	return c.Spec.CompanionCliRootcmd.Name
}

func (c *WorkloadCollection) GetRootCmdDescr() string {
	return c.Spec.CompanionCliRootcmd.Description
}

// methods that implement WorkloadAPIBuilder.
func (c *WorkloadCollection) GetName() string {
	return c.Name
}

func (c *WorkloadCollection) GetPackageName() string {
	return c.PackageName
}

func (c *WorkloadCollection) GetAPIGroup() string {
	return c.Spec.API.Group
}

func (c *WorkloadCollection) GetAPIVersion() string {
	return c.Spec.API.Version
}

func (c *WorkloadCollection) GetAPIKind() string {
	return c.Spec.API.Kind
}

func (c *WorkloadCollection) GetSubcommandName() string {
	return c.Spec.CompanionCliSubcmd.Name
}

func (c *WorkloadCollection) GetSubcommandDescr() string {
	return c.Spec.CompanionCliSubcmd.Description
}

func (c *WorkloadCollection) GetSubcommandVarName() string {
	return c.Spec.CompanionCliSubcmd.VarName
}

func (c *WorkloadCollection) GetSubcommandFileName() string {
	return c.Spec.CompanionCliSubcmd.FileName
}

func (c *WorkloadCollection) GetRootcommandName() string {
	return c.Spec.CompanionCliRootcmd.Name
}

func (c *WorkloadCollection) GetRootcommandVarName() string {
	return c.Spec.CompanionCliRootcmd.VarName
}

func (c *WorkloadCollection) IsClusterScoped() bool {
	return c.Spec.API.ClusterScoped
}

func (c *WorkloadCollection) IsStandalone() bool {
	return false
}

func (c *WorkloadCollection) IsComponent() bool {
	return false
}

func (c *WorkloadCollection) IsCollection() bool {
	return true
}

func (c *WorkloadCollection) SetResources(workloadPath string) error {
	resources, err := processMarkers(workloadPath, c.Spec.Resources, true, true)
	if err != nil {
		return err
	}

	c.Spec.SourceFiles = *resources.SourceFiles
	c.Spec.RBACRules = *resources.RBACRules
	c.Spec.OwnershipRules = *resources.OwnershipRules

	specFields := resources.SpecFields

	for _, component := range c.Spec.Components {
		componentResources, err := processMarkers(
			component.Spec.ConfigPath,
			component.Spec.Resources,
			true,
			false,
		)
		if err != nil {
			return err
		}

		// add to spec fields if not present
		for _, csf := range componentResources.SpecFields {
			fieldPresent := false

			for i, sf := range specFields {
				if sf.FieldName == csf.FieldName {
					if len(csf.DocumentationLines) > 0 {
						specFields[i].DocumentationLines = csf.DocumentationLines
					}

					fieldPresent = true
				}
			}

			if !fieldPresent {
				specFields = append(specFields, csf)
			}
		}
	}

	c.Spec.APISpecFields = specFields

	return nil
}

func (c *WorkloadCollection) GetDependencies() []*ComponentWorkload {
	return []*ComponentWorkload{}
}

func (c *WorkloadCollection) SetComponents(components []*ComponentWorkload) error {
	c.Spec.Components = components

	return nil
}

func (c *WorkloadCollection) HasChildResources() bool {
	return len(c.Spec.Resources) > 0
}

func (c *WorkloadCollection) GetComponents() []*ComponentWorkload {
	return c.Spec.Components
}

func (c *WorkloadCollection) GetSourceFiles() *[]SourceFile {
	return &c.Spec.SourceFiles
}

func (c *WorkloadCollection) GetFuncNames() (createFuncNames, initFuncNames []string) {
	return getFuncNames(*c.GetSourceFiles())
}

func (c *WorkloadCollection) GetAPISpecFields() []*APISpecField {
	return c.Spec.APISpecFields
}

func (c *WorkloadCollection) GetRBACRules() *[]RBACRule {
	return &c.Spec.RBACRules
}

func (*WorkloadCollection) GetOwnershipRules() *[]OwnershipRule {
	return &[]OwnershipRule{}
}

func (c *WorkloadCollection) GetComponentResource(domain, repo string, clusterScoped bool) *resource.Resource {
	var namespaced bool
	if clusterScoped {
		namespaced = false
	} else {
		namespaced = true
	}

	api := resource.API{
		CRDVersion: "v1",
		Namespaced: namespaced,
	}

	return &resource.Resource{
		GVK: resource.GVK{
			Domain:  domain,
			Group:   c.Spec.API.Group,
			Version: c.Spec.API.Version,
			Kind:    c.Spec.API.Kind,
		},
		Plural: resource.RegularPlural(c.Spec.API.Kind),
		Path: fmt.Sprintf(
			"%s/apis/%s/%s",
			repo,
			c.Spec.API.Group,
			c.Spec.API.Version,
		),
		API:        &api,
		Controller: true,
	}
}

func (c *WorkloadCollection) SetNames() {
	c.PackageName = utils.ToPackageName(c.Name)

	// only set the names if we have specified the root command name else none
	// of the following values will matter as the code for the cli will not be
	// generated
	if !c.HasRootCmdName() {
		return
	}

	// set the root command values
	c.Spec.CompanionCliRootcmd.setCommonValues(
		c.Spec.API.Kind,
		defaultCollectionRootcommandDescription,
	)

	// set the subcommand values
	if !c.Spec.CompanionCliSubcmd.hasName() {
		c.Spec.CompanionCliSubcmd.Name = defaultCollectionSubcommandName
	}

	c.Spec.CompanionCliSubcmd.setSubCommandValues(
		c.Spec.API.Kind,
		defaultCollectionSubcommandDescription,
	)
}

func (c *WorkloadCollection) GetSubcommands() *[]CliCommand {
	commands := []CliCommand{}

	// only add a collection subcommand as a subcommand to itself if we have
	// child resources
	if c.HasChildResources() {
		commands = append(commands, c.Spec.CompanionCliSubcmd)
	}

	for _, comp := range c.Spec.Components {
		if comp.HasSubCmdName() {
			commands = append(commands, comp.Spec.CompanionCliSubcmd)
		}
	}

	return &commands
}<|MERGE_RESOLUTION|>--- conflicted
+++ resolved
@@ -12,15 +12,13 @@
 	"github.com/vmware-tanzu-labs/operator-builder/internal/utils"
 )
 
-<<<<<<< HEAD
 const (
 	defaultCollectionSubcommandName         = "collection"
 	defaultCollectionSubcommandDescription  = `Manage %s workload`
 	defaultCollectionRootcommandDescription = `Manage %s collection and components`
 )
-=======
+
 var ErrMissingRequiredFields = errors.New("missing required fields")
->>>>>>> 3eace981
 
 func (c *WorkloadCollection) Validate() error {
 	missingFields := []string{}
