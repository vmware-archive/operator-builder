--- conflicted
+++ resolved
@@ -12,13 +12,11 @@
 	"github.com/vmware-tanzu-labs/operator-builder/internal/utils"
 )
 
-<<<<<<< HEAD
 const (
 	defaultComponentDescription = `Manage %s workload`
 )
-=======
+
 var ErrNoComponentsOnComponent = errors.New("cannot set component workloads on a component workload - only on collections")
->>>>>>> 3eace981
 
 func (c *ComponentWorkload) Validate() error {
 	missingFields := []string{}
