// Copyright 2021 VMware, Inc.
// SPDX-License-Identifier: MIT

package v1

import (
	"bytes"
	"fmt"
	"io/ioutil"
	"path/filepath"
	"strings"

	"github.com/vmware-tanzu-labs/object-code-generator-for-k8s/pkg/generate"
	"github.com/vmware-tanzu-labs/operator-builder/internal/markers/inspect"
	"github.com/vmware-tanzu-labs/operator-builder/internal/markers/marker"
	"github.com/vmware-tanzu-labs/operator-builder/internal/utils"
	"gopkg.in/yaml.v3"
)

// SupportedMarkerDataTypes returns the supported data types that can be used in
// workload markers.
func SupportedMarkerDataTypes() []string {
	return []string{"bool", "string", "int", "int32", "int64", "float32", "float64"}
}

<<<<<<< HEAD
func formatProcessError(manifestFile string, err error) error {
	return fmt.Errorf("error processing file %s; %w", manifestFile, err)
}

func processMarkers(workloadPath string, resources []string, collection bool) (*SourceCodeTemplateData, error) {
=======
func processMarkers(
	workloadPath string,
	resources []string,
	collection bool,
	collectionResources bool,
) (*SourceCodeTemplateData, error) {
>>>>>>> 809e249e
	results := &SourceCodeTemplateData{
		SourceFiles:    new([]SourceFile),
		RBACRules:      new([]RBACRule),
		OwnershipRules: new([]OwnershipRule),
	}

	specFields := make(map[string]*APISpecField)

	for _, manifestFile := range resources {
		// capture entire resource manifest file content
		manifestContent, err := ioutil.ReadFile(filepath.Join(filepath.Dir(workloadPath), manifestFile))
		if err != nil {
			return nil, formatProcessError(manifestFile, err)
		}

		insp, err := InitializeMarkerInspector()
		if err != nil {
			return nil, formatProcessError(manifestFile, err)
		}

		nodes, markerResults, err := insp.InspectYAML(manifestContent, TransformYAML)
		if err != nil {
			return nil, formatProcessError(manifestFile, err)
		}

		buf := bytes.Buffer{}

		for _, node := range nodes {
			m, err := yaml.Marshal(node)
			if err != nil {
				return nil, formatProcessError(manifestFile, err)
			}

			buf.WriteString("---\n")
			buf.Write(m)
		}

		manifestContent = buf.Bytes()

		for _, markerResult := range markerResults {
			switch r := markerResult.Object.(type) {
			case FieldMarker:
				if collection && !collectionResources {
					continue
				}

				specField := &APISpecField{
					FieldName:         strings.ToTitle(r.Name),
					ManifestFieldName: r.Name,
					DataType:          r.Type.String(),
					APISpecContent: fmt.Sprintf(
						"%s %s `json:\"%s\"`",
						strings.Title(r.Name),
						r.Type,
						r.Name,
					),
				}

				if r.Description != nil {
					specField.DocumentationLines = strings.Split(*r.Description, "\n")
				}

				zv, err := zeroValue(r.Type.String())
				if err != nil {
					return nil, formatProcessError(manifestFile, err)
				}

				specField.ZeroVal = zv

				if r.Default != nil {
					if specField.DataType == "string" {
						specField.DefaultVal = fmt.Sprintf("%q", r.Default)
						specField.SampleField = fmt.Sprintf("%s: %q", r.Name, r.Default)
					} else {
						specField.DefaultVal = fmt.Sprintf("%v", r.Default)
						specField.SampleField = fmt.Sprintf("%s: %v", r.Name, r.Default)
					}
				} else {
					if specField.DataType == "string" {
						specField.SampleField = fmt.Sprintf("%s: %q", r.Name, r.originalValue)
					} else {
						specField.SampleField = fmt.Sprintf("%s: %v", r.Name, r.originalValue)
					}
				}

				specFields[r.Name] = specField
			case CollectionFieldMarker:
				if !collection {
					continue
				}

				specField := &APISpecField{
					FieldName:         strings.ToTitle(r.Name),
					ManifestFieldName: r.Name,
					DataType:          r.Type.String(),
					APISpecContent: fmt.Sprintf(
						"%s %s `json:\"%s\"`",
						strings.Title(r.Name),
						r.Type,
						r.Name,
					),
				}

				if r.Description != nil {
					specField.DocumentationLines = strings.Split(*r.Description, "\n")
				}

				zv, err := zeroValue(r.Type.String())
				if err != nil {
					return nil, formatProcessError(manifestFile, err)
				}

				specField.ZeroVal = zv

				if r.Default != nil {
					if specField.DataType == "string" {
						specField.DefaultVal = fmt.Sprintf("%q", r.Default)
						specField.SampleField = fmt.Sprintf("%s: %q", r.Name, r.Default)
					} else {
						specField.DefaultVal = fmt.Sprintf("%v", r.Default)
						specField.SampleField = fmt.Sprintf("%s: %v", r.Name, r.Default)
					}
				} else {
					if specField.DataType == "string" {
						specField.SampleField = fmt.Sprintf("%s: %q", r.Name, r.originalValue)
					} else {
						specField.SampleField = fmt.Sprintf("%s: %v", r.Name, r.originalValue)
					}
				}

				specFields[r.Name] = specField
			default:
				continue
			}
		}

		if collection && !collectionResources {
			continue
		}

		// determine sourceFile filename
		var sourceFile SourceFile
		sourceFile.Filename = filepath.Base(manifestFile)                // get filename from path
		sourceFile.Filename = strings.Split(sourceFile.Filename, ".")[0] // strip ".yaml"
		sourceFile.Filename += ".go"                                     // add correct file ext
		sourceFile.Filename = utils.ToFileName(sourceFile.Filename)      // kebab-case to snake_case

		var childResources []ChildResource

		manifests := extractManifests(manifestContent)

		for _, manifest := range manifests {
			// If processing manifests for collection resources there is no case
			// where there should be collection markers - they will result in
			// code that won't compile.  We will convert collection markers to
			// field markers for the sake of UX.
			if collection && collectionResources {
				// find & replace collection markers with field markers
				manifest = strings.Replace(
					manifest,
					"!!var collection",
					"!!var parent",
					-1,
				)
			}

			// unmarshal yaml to get attributes
			var manifestMetadata struct {
				Kind       string
				APIVersion string
				Metadata   struct {
					Name string
				}
			}

			var rawContent interface{}

			err = yaml.Unmarshal([]byte(manifest), &manifestMetadata)
			if err != nil {
				return nil, formatProcessError(manifestFile, err)
			}

			err = yaml.Unmarshal([]byte(manifest), &rawContent)
			if err != nil {
				return nil, formatProcessError(manifestFile, err)
			}

			// generate a unique name for the resource using the kind and name
			resourceUniqueName := strings.Replace(strings.Title(manifestMetadata.Metadata.Name), "-", "", -1)
			resourceUniqueName = strings.Replace(resourceUniqueName, ".", "", -1)
			resourceUniqueName = strings.Replace(resourceUniqueName, ":", "", -1)
			resourceUniqueName = fmt.Sprintf("%s%s", manifestMetadata.Kind, resourceUniqueName)

			// determine resource group and version
			resourceVersion, resourceGroup := versionGroupFromAPIVersion(manifestMetadata.APIVersion)

			// determine group and resource for RBAC rule generation
			rbacRulesForManifest(manifestMetadata.Kind, resourceGroup, rawContent, results.RBACRules)

			// determine group and kind for ownership rule generation
			newOwnershipRule := OwnershipRule{
				Version: manifestMetadata.APIVersion,
				Kind:    manifestMetadata.Kind,
				CoreAPI: isCoreAPI(resourceGroup),
			}

			ownershipExists := versionKindRecorded(results.OwnershipRules, &newOwnershipRule)
			if !ownershipExists {
				*results.OwnershipRules = append(*results.OwnershipRules, newOwnershipRule)
			}

			resource := ChildResource{
				Name:       manifestMetadata.Metadata.Name,
				UniqueName: resourceUniqueName,
				Group:      resourceGroup,
				Version:    resourceVersion,
				Kind:       manifestMetadata.Kind,
			}

			// generate the object source code
			resourceDefinition, err := generate.Generate([]byte(manifest), "resourceObj")
			if err != nil {
				return nil, formatProcessError(manifestFile, err)
			}

			// add the source code to the resource
			resource.SourceCode = resourceDefinition
			resource.StaticContent = manifest

			childResources = append(childResources, resource)
		}

		sourceFile.Children = childResources
		*results.SourceFiles = append(*results.SourceFiles, sourceFile)
	}

	for _, v := range specFields {
		results.SpecFields = append(results.SpecFields, v)
	}

	// ensure no duplicate file names exist within the source files
	deduplicateFileNames(results)

	return results, nil
}

// deduplicateFileNames dedeplicates the names of the files.  This is because
// we cannot guarantee that files exist in different directories and may have
// naming collisions.
func deduplicateFileNames(templateData *SourceCodeTemplateData) {
	// create a slice to track existing fileNames and preallocate an existing
	// known conflict
	fileNames := make([]string, len(*templateData.SourceFiles)+1)
	fileNames[len(fileNames)-1] = "resources.go"

	// dereference the sourcefiles
	sourceFiles := *templateData.SourceFiles

	for i, sourceFile := range sourceFiles {
		var count int

		for _, fileName := range fileNames {
			if fileName == "" {
				continue
			}

			if sourceFile.Filename == fileName {
				// increase the count which serves as an index to append
				count++

				// adjust the filename
				fields := strings.Split(sourceFile.Filename, ".go")
				sourceFiles[i].Filename = fmt.Sprintf("%s_%v.go", fields[0], count)
			}
		}

		fileNames[i] = sourceFile.Filename
	}
}

// zeroValue returns the zero value for the data type as a string.
// It is returned as a string to be used in a template for Go source code.
func zeroValue(val interface{}) (string, error) {
	switch val {
	case "bool":
		return "false", nil
	case "string":
		return "\"\"", nil
	case "int", "int32", "int64", "float32", "float64":
		return "0", nil
	default:
		return "", fmt.Errorf("unsupported data type in workload marker; supported data types: %v", SupportedMarkerDataTypes())
	}
}

func InitializeMarkerInspector() (*inspect.Inspector, error) {
	registry := marker.NewRegistry()

	fieldMarker, err := marker.Define("+operator-builder:field", FieldMarker{})
	if err != nil {
		return nil, fmt.Errorf("%w", err)
	}

	collectionMarker, err := marker.Define("+operator-builder:collection:field", CollectionFieldMarker{})
	if err != nil {
		return nil, fmt.Errorf("%w", err)
	}

	registry.Add(fieldMarker)
	registry.Add(collectionMarker)

	return inspect.NewInspector(registry), nil
}

func TransformYAML(results ...*inspect.YAMLResult) error {
	var key *yaml.Node

	var value *yaml.Node

	for _, r := range results {
		if len(r.Nodes) > 1 {
			key = r.Nodes[0]
			value = r.Nodes[1]
		} else {
			key = r.Nodes[0]
			value = r.Nodes[0]
		}

		key.HeadComment = ""
		key.FootComment = ""
		value.LineComment = ""

		switch t := r.Object.(type) {
		case FieldMarker:
			if t.Description != nil {
				*t.Description = strings.TrimPrefix(*t.Description, "\n")
				key.HeadComment = "# " + *t.Description + ", controlled by " + t.Name
			}

			t.originalValue = value.Value

			value.Tag = "!!var"
			value.Value = fmt.Sprintf("parent.Spec." + strings.Title(t.Name))

			r.Object = t

		case CollectionFieldMarker:
			if t.Description != nil {
				*t.Description = strings.TrimPrefix(*t.Description, "\n")
				key.HeadComment = "# " + *t.Description + ", controlled by " + t.Name
			}

			t.originalValue = value.Value

			value.Tag = "!!var"
			value.Value = fmt.Sprintf("collection.Spec." + strings.Title(t.Name))

			r.Object = t
		}
	}

	return nil
}

type FieldType int

const (
	FieldUnknownType FieldType = iota
	FieldString
	FieldInt
	FieldBool
)

func (f *FieldType) UnmarshalMarkerArg(in string) error {
	types := map[string]FieldType{
		"":       FieldUnknownType,
		"string": FieldString,
		"int":    FieldInt,
		"bool":   FieldBool,
	}

	if t, ok := types[in]; ok {
		if t == FieldUnknownType {
			return fmt.Errorf("unable to parse %s into FieldType", in)
		}

		*f = t

		return nil
	}

	return fmt.Errorf("unable to parse %s into FieldType", in)
}

func (f FieldType) String() string {
	types := map[FieldType]string{
		FieldUnknownType: "",
		FieldString:      "string",
		FieldInt:         "int",
		FieldBool:        "bool",
	}

	return types[f]
}

type FieldMarker struct {
	Name          string
	Type          FieldType
	Description   *string
	Default       interface{} `marker:",optional"`
	originalValue interface{}
}

type CollectionFieldMarker FieldMarker

func (fm FieldMarker) String() string {
	return fmt.Sprintf("FieldMarker{Name: %s Type: %v Description: %q Default: %v}",
		fm.Name,
		fm.Type,
		*fm.Description,
		fm.Default,
	)
}<|MERGE_RESOLUTION|>--- conflicted
+++ resolved
@@ -23,20 +23,16 @@
 	return []string{"bool", "string", "int", "int32", "int64", "float32", "float64"}
 }
 
-<<<<<<< HEAD
 func formatProcessError(manifestFile string, err error) error {
 	return fmt.Errorf("error processing file %s; %w", manifestFile, err)
 }
 
-func processMarkers(workloadPath string, resources []string, collection bool) (*SourceCodeTemplateData, error) {
-=======
 func processMarkers(
 	workloadPath string,
 	resources []string,
 	collection bool,
 	collectionResources bool,
 ) (*SourceCodeTemplateData, error) {
->>>>>>> 809e249e
 	results := &SourceCodeTemplateData{
 		SourceFiles:    new([]SourceFile),
 		RBACRules:      new([]RBACRule),
