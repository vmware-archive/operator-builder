// Copyright 2021 VMware, Inc.
// SPDX-License-Identifier: MIT

package v1

import (
	"bytes"
	"fmt"
	"io/ioutil"
	"path/filepath"
	"strings"

	"github.com/vmware-tanzu-labs/object-code-generator-for-k8s/pkg/generate"
	"github.com/vmware-tanzu-labs/operator-builder/internal/markers/inspect"
	"github.com/vmware-tanzu-labs/operator-builder/internal/markers/marker"
	"github.com/vmware-tanzu-labs/operator-builder/internal/utils"
	"gopkg.in/yaml.v3"
)

// SupportedMarkerDataTypes returns the supported data types that can be used in
// workload markers.
func SupportedMarkerDataTypes() []string {
	return []string{"bool", "string", "int", "int32", "int64", "float32", "float64"}
}

<<<<<<< HEAD
=======
func formatProcessError(manifestFile string, err error) error {
	return fmt.Errorf("error processing file %s; %w", manifestFile, err)
}

>>>>>>> 3e57ccdb
func processMarkers(
	workloadPath string,
	resources []string,
	collection bool,
	collectionResources bool,
) (*SourceCodeTemplateData, error) {
	results := &SourceCodeTemplateData{
		SourceFiles:    new([]SourceFile),
		RBACRules:      new([]RBACRule),
		OwnershipRules: new([]OwnershipRule),
	}

	specFields := make(map[string]*APISpecField)

	for _, manifestFile := range resources {
		// capture entire resource manifest file content
		manifestContent, err := ioutil.ReadFile(filepath.Join(filepath.Dir(workloadPath), manifestFile))
		if err != nil {
			return nil, formatProcessError(manifestFile, err)
		}

		insp, err := InitializeMarkerInspector()
		if err != nil {
			return nil, formatProcessError(manifestFile, err)
		}

		nodes, markerResults, err := insp.InspectYAML(manifestContent, TransformYAML)
		if err != nil {
			return nil, formatProcessError(manifestFile, err)
		}

		buf := bytes.Buffer{}

		for _, node := range nodes {
			m, err := yaml.Marshal(node)
			if err != nil {
				return nil, formatProcessError(manifestFile, err)
			}

			buf.WriteString("---\n")
			buf.Write(m)
		}

		manifestContent = buf.Bytes()

		for _, markerResult := range markerResults {
			switch r := markerResult.Object.(type) {
			case FieldMarker:
				if collection && !collectionResources {
					continue
				}

				specField := &APISpecField{
					FieldName:         strings.ToTitle(r.Name),
					ManifestFieldName: r.Name,
					DataType:          r.Type.String(),
					APISpecContent: fmt.Sprintf(
						"%s %s `json:\"%s\"`",
						strings.Title(r.Name),
						r.Type,
						r.Name,
					),
				}

				if r.Description != nil {
					specField.DocumentationLines = strings.Split(*r.Description, "\n")
				}

				zv, err := zeroValue(r.Type.String())
				if err != nil {
					return nil, formatProcessError(manifestFile, err)
				}

				specField.ZeroVal = zv

				if r.Default != nil {
					if specField.DataType == "string" {
						specField.DefaultVal = fmt.Sprintf("%q", r.Default)
						specField.SampleField = fmt.Sprintf("%s: %q", r.Name, r.Default)
					} else {
						specField.DefaultVal = fmt.Sprintf("%v", r.Default)
						specField.SampleField = fmt.Sprintf("%s: %v", r.Name, r.Default)
					}
				} else {
					if specField.DataType == "string" {
						specField.SampleField = fmt.Sprintf("%s: %q", r.Name, r.originalValue)
					} else {
						specField.SampleField = fmt.Sprintf("%s: %v", r.Name, r.originalValue)
					}
				}

				specFields[r.Name] = specField
			case CollectionFieldMarker:
				if !collection {
					continue
				}

				specField := &APISpecField{
					FieldName:         strings.ToTitle(r.Name),
					ManifestFieldName: r.Name,
					DataType:          r.Type.String(),
					APISpecContent: fmt.Sprintf(
						"%s %s `json:\"%s\"`",
						strings.Title(r.Name),
						r.Type,
						r.Name,
					),
				}

				if r.Description != nil {
					specField.DocumentationLines = strings.Split(*r.Description, "\n")
				}

				zv, err := zeroValue(r.Type.String())
				if err != nil {
					return nil, formatProcessError(manifestFile, err)
				}

				specField.ZeroVal = zv

				if r.Default != nil {
					if specField.DataType == "string" {
						specField.DefaultVal = fmt.Sprintf("%q", r.Default)
						specField.SampleField = fmt.Sprintf("%s: %q", r.Name, r.Default)
					} else {
						specField.DefaultVal = fmt.Sprintf("%v", r.Default)
						specField.SampleField = fmt.Sprintf("%s: %v", r.Name, r.Default)
					}
				} else {
					if specField.DataType == "string" {
						specField.SampleField = fmt.Sprintf("%s: %q", r.Name, r.originalValue)
					} else {
						specField.SampleField = fmt.Sprintf("%s: %v", r.Name, r.originalValue)
					}
				}

				specFields[r.Name] = specField
			default:
				continue
			}
		}

		if collection && !collectionResources {
			continue
		}

		// determine sourceFile filename
		var sourceFile SourceFile
		sourceFile.Filename = filepath.Base(manifestFile)                // get filename from path
		sourceFile.Filename = strings.Split(sourceFile.Filename, ".")[0] // strip ".yaml"
		sourceFile.Filename += ".go"                                     // add correct file ext
		sourceFile.Filename = utils.ToFileName(sourceFile.Filename)      // kebab-case to snake_case

		var childResources []ChildResource

		manifests := extractManifests(manifestContent)

		for _, manifest := range manifests {
			// If processing manifests for collection resources there is no case
			// where there should be collection markers - they will result in
			// code that won't compile.  We will convert collection markers to
			// field markers for the sake of UX.
			if collection && collectionResources {
				// find & replace collection markers with field markers
				manifest = strings.Replace(
					manifest,
					"!!var collection",
					"!!var parent",
					-1,
				)
			}

			// unmarshal yaml to get attributes
			var manifestMetadata struct {
				Kind       string
				APIVersion string
				Metadata   struct {
					Name string
				}
			}

			var rawContent interface{}

			err = yaml.Unmarshal([]byte(manifest), &manifestMetadata)
			if err != nil {
				return nil, formatProcessError(manifestFile, err)
			}

			err = yaml.Unmarshal([]byte(manifest), &rawContent)
			if err != nil {
				return nil, formatProcessError(manifestFile, err)
			}

			// generate a unique name for the resource using the kind and name
			resourceUniqueName := strings.Replace(strings.Title(manifestMetadata.Metadata.Name), "-", "", -1)
			resourceUniqueName = strings.Replace(resourceUniqueName, ".", "", -1)
			resourceUniqueName = strings.Replace(resourceUniqueName, ":", "", -1)
			resourceUniqueName = fmt.Sprintf("%s%s", manifestMetadata.Kind, resourceUniqueName)

			// determine resource group and version
			resourceVersion, resourceGroup := versionGroupFromAPIVersion(manifestMetadata.APIVersion)

			// determine group and resource for RBAC rule generation
			rbacRulesForManifest(manifestMetadata.Kind, resourceGroup, rawContent, results.RBACRules)

			// determine group and kind for ownership rule generation
			newOwnershipRule := OwnershipRule{
				Version: manifestMetadata.APIVersion,
				Kind:    manifestMetadata.Kind,
				CoreAPI: isCoreAPI(resourceGroup),
			}

			ownershipExists := versionKindRecorded(results.OwnershipRules, &newOwnershipRule)
			if !ownershipExists {
				*results.OwnershipRules = append(*results.OwnershipRules, newOwnershipRule)
			}

			resource := ChildResource{
				Name:       manifestMetadata.Metadata.Name,
				UniqueName: resourceUniqueName,
				Group:      resourceGroup,
				Version:    resourceVersion,
				Kind:       manifestMetadata.Kind,
			}

			// generate the object source code
			resourceDefinition, err := generate.Generate([]byte(manifest), "resourceObj")
			if err != nil {
				return nil, formatProcessError(manifestFile, err)
			}

			// add the source code to the resource
			resource.SourceCode = resourceDefinition
			resource.StaticContent = manifest

			childResources = append(childResources, resource)
		}

		sourceFile.Children = childResources
		*results.SourceFiles = append(*results.SourceFiles, sourceFile)
	}

	for _, v := range specFields {
		results.SpecFields = append(results.SpecFields, v)
	}

	// ensure no duplicate file names exist within the source files
	deduplicateFileNames(results)

	return results, nil
}

// deduplicateFileNames dedeplicates the names of the files.  This is because
// we cannot guarantee that files exist in different directories and may have
// naming collisions.
func deduplicateFileNames(templateData *SourceCodeTemplateData) {
	// create a slice to track existing fileNames and preallocate an existing
	// known conflict
	fileNames := make([]string, len(*templateData.SourceFiles)+1)
	fileNames[len(fileNames)-1] = "resources.go"

	// dereference the sourcefiles
	sourceFiles := *templateData.SourceFiles

	for i, sourceFile := range sourceFiles {
		var count int

		for _, fileName := range fileNames {
			if fileName == "" {
				continue
			}

			if sourceFile.Filename == fileName {
				// increase the count which serves as an index to append
				count++

				// adjust the filename
				fields := strings.Split(sourceFile.Filename, ".go")
				sourceFiles[i].Filename = fmt.Sprintf("%s_%v.go", fields[0], count)
			}
		}

		fileNames[i] = sourceFile.Filename
	}
}

// zeroValue returns the zero value for the data type as a string.
// It is returned as a string to be used in a template for Go source code.
func zeroValue(val interface{}) (string, error) {
	switch val {
	case "bool":
		return "false", nil
	case "string":
		return "\"\"", nil
	case "int", "int32", "int64", "float32", "float64":
		return "0", nil
	default:
		return "", fmt.Errorf("unsupported data type in workload marker; supported data types: %v", SupportedMarkerDataTypes())
	}
}

func InitializeMarkerInspector() (*inspect.Inspector, error) {
	registry := marker.NewRegistry()

	fieldMarker, err := marker.Define("+operator-builder:field", FieldMarker{})
	if err != nil {
		return nil, fmt.Errorf("%w", err)
	}

	collectionMarker, err := marker.Define("+operator-builder:collection:field", CollectionFieldMarker{})
	if err != nil {
		return nil, fmt.Errorf("%w", err)
	}

	registry.Add(fieldMarker)
	registry.Add(collectionMarker)

	return inspect.NewInspector(registry), nil
}

func TransformYAML(results ...*inspect.YAMLResult) error {
	var key *yaml.Node

	var value *yaml.Node

	for _, r := range results {
		if len(r.Nodes) > 1 {
			key = r.Nodes[0]
			value = r.Nodes[1]
		} else {
			key = r.Nodes[0]
			value = r.Nodes[0]
		}

		key.HeadComment = ""
		key.FootComment = ""
		value.LineComment = ""

		switch t := r.Object.(type) {
		case FieldMarker:
			if t.Description != nil {
				*t.Description = strings.TrimPrefix(*t.Description, "\n")
				key.HeadComment = "# " + *t.Description + ", controlled by " + t.Name
			}

			t.originalValue = value.Value

			value.Tag = "!!var"
			value.Value = fmt.Sprintf("parent.Spec." + strings.Title(t.Name))

			r.Object = t

		case CollectionFieldMarker:
			if t.Description != nil {
				*t.Description = strings.TrimPrefix(*t.Description, "\n")
				key.HeadComment = "# " + *t.Description + ", controlled by " + t.Name
			}

			t.originalValue = value.Value

			value.Tag = "!!var"
			value.Value = fmt.Sprintf("collection.Spec." + strings.Title(t.Name))

			r.Object = t
		}
	}

	return nil
}

type FieldType int

const (
	FieldUnknownType FieldType = iota
	FieldString
	FieldInt
	FieldBool
)

func (f *FieldType) UnmarshalMarkerArg(in string) error {
	types := map[string]FieldType{
		"":       FieldUnknownType,
		"string": FieldString,
		"int":    FieldInt,
		"bool":   FieldBool,
	}

	if t, ok := types[in]; ok {
		if t == FieldUnknownType {
			return fmt.Errorf("unable to parse %s into FieldType", in)
		}

		*f = t

		return nil
	}

	return fmt.Errorf("unable to parse %s into FieldType", in)
}

func (f FieldType) String() string {
	types := map[FieldType]string{
		FieldUnknownType: "",
		FieldString:      "string",
		FieldInt:         "int",
		FieldBool:        "bool",
	}

	return types[f]
}

type FieldMarker struct {
	Name          string
	Type          FieldType
	Description   *string
	Default       interface{} `marker:",optional"`
	originalValue interface{}
}

type CollectionFieldMarker FieldMarker

func (fm FieldMarker) String() string {
	return fmt.Sprintf("FieldMarker{Name: %s Type: %v Description: %q Default: %v}",
		fm.Name,
		fm.Type,
		*fm.Description,
		fm.Default,
	)
}<|MERGE_RESOLUTION|>--- conflicted
+++ resolved
@@ -23,13 +23,10 @@
 	return []string{"bool", "string", "int", "int32", "int64", "float32", "float64"}
 }
 
-<<<<<<< HEAD
-=======
 func formatProcessError(manifestFile string, err error) error {
 	return fmt.Errorf("error processing file %s; %w", manifestFile, err)
 }
 
->>>>>>> 3e57ccdb
 func processMarkers(
 	workloadPath string,
 	resources []string,
