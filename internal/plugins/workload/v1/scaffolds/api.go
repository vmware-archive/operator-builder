// Copyright 2021 VMware, Inc.
// SPDX-License-Identifier: MIT

package scaffolds

import (
	"fmt"
	"log"

	"github.com/spf13/afero"
	"sigs.k8s.io/kubebuilder/v3/pkg/config"
	"sigs.k8s.io/kubebuilder/v3/pkg/machinery"
	"sigs.k8s.io/kubebuilder/v3/pkg/model/resource"
	"sigs.k8s.io/kubebuilder/v3/pkg/plugins"

	"github.com/vmware-tanzu-labs/operator-builder/internal/plugins/workload/v1/scaffolds/templates"
	"github.com/vmware-tanzu-labs/operator-builder/internal/plugins/workload/v1/scaffolds/templates/api"
	"github.com/vmware-tanzu-labs/operator-builder/internal/plugins/workload/v1/scaffolds/templates/api/common"
	"github.com/vmware-tanzu-labs/operator-builder/internal/plugins/workload/v1/scaffolds/templates/api/resources"
	"github.com/vmware-tanzu-labs/operator-builder/internal/plugins/workload/v1/scaffolds/templates/cli"
	"github.com/vmware-tanzu-labs/operator-builder/internal/plugins/workload/v1/scaffolds/templates/config/crd"
	"github.com/vmware-tanzu-labs/operator-builder/internal/plugins/workload/v1/scaffolds/templates/config/samples"
	"github.com/vmware-tanzu-labs/operator-builder/internal/plugins/workload/v1/scaffolds/templates/controller"
	"github.com/vmware-tanzu-labs/operator-builder/internal/plugins/workload/v1/scaffolds/templates/int/controllers/phases"
	controllersutils "github.com/vmware-tanzu-labs/operator-builder/internal/plugins/workload/v1/scaffolds/templates/int/controllers/utils"
	"github.com/vmware-tanzu-labs/operator-builder/internal/plugins/workload/v1/scaffolds/templates/int/dependencies"
	"github.com/vmware-tanzu-labs/operator-builder/internal/plugins/workload/v1/scaffolds/templates/int/helpers"
	"github.com/vmware-tanzu-labs/operator-builder/internal/plugins/workload/v1/scaffolds/templates/int/mutate"
	resourcespkg "github.com/vmware-tanzu-labs/operator-builder/internal/plugins/workload/v1/scaffolds/templates/int/resources"
	"github.com/vmware-tanzu-labs/operator-builder/internal/plugins/workload/v1/scaffolds/templates/int/wait"
	"github.com/vmware-tanzu-labs/operator-builder/internal/utils"
	workloadv1 "github.com/vmware-tanzu-labs/operator-builder/internal/workload/v1"
)

var _ plugins.Scaffolder = &apiScaffolder{}

type apiScaffolder struct {
	config             config.Config
	resource           *resource.Resource
	boilerplatePath    string
	workload           workloadv1.WorkloadAPIBuilder
	cliRootCommandName string

	fs machinery.Filesystem
}

// NewAPIScaffolder returns a new Scaffolder for project initialization operations.
func NewAPIScaffolder(
	cfg config.Config,
	res *resource.Resource,
	workload workloadv1.WorkloadAPIBuilder,
	cliRootCommandName string,
) plugins.Scaffolder {
	return &apiScaffolder{
		config:             cfg,
		resource:           res,
		boilerplatePath:    "hack/boilerplate.go.txt",
		workload:           workload,
		cliRootCommandName: cliRootCommandName,
	}
}

// InjectFS implements cmdutil.Scaffolder.
func (s *apiScaffolder) InjectFS(fs machinery.Filesystem) {
	s.fs = fs
}

//nolint:funlen,gocognit,gocyclo //this will be refactored later
// scaffold implements cmdutil.Scaffolder.
func (s *apiScaffolder) Scaffold() error {
	log.Println("Building API...")

	boilerplate, err := afero.ReadFile(s.fs.FS, s.boilerplatePath)
	if err != nil {
		return fmt.Errorf("unable to read boilerplate file %s, %w", s.boilerplatePath, err)
	}

	scaffold := machinery.NewScaffold(s.fs,
		machinery.WithConfig(s.config),
		machinery.WithBoilerplate(string(boilerplate)),
		machinery.WithResource(s.resource),
	)

	createFuncNames, initFuncNames := s.workload.GetFuncNames()

	//nolint:nestif //this will be refactored later
	// companion CLI
<<<<<<< HEAD
	err = s.scaffoldCLI(scaffold)
	if err != nil {
		return fmt.Errorf("error scaffolding CLI; %w", err)
=======
	if s.workload.IsStandalone() && s.workload.GetRootcommandName() != "" {
		// build a subcommand for standalone, e.g. `webstorectl init`
		err = scaffold.Execute(
			&cli.CmdInitSub{
				RootCmd:        s.cliRootCommandName,
				RootCmdVarName: utils.ToPascalCase(s.cliRootCommandName),
				SubCmdName:     s.workload.GetSubcommandName(),
				SubCmdDescr:    s.workload.GetSubcommandDescr(),
				SubCmdVarName:  s.workload.GetSubcommandVarName(),
				SubCmdFileName: s.workload.GetSubcommandFileName(),
				SpecFields:     s.workload.GetAPISpecFields(),
				IsComponent:    s.workload.IsComponent(),
				ComponentResource: s.workload.GetComponentResource(
					s.config.GetDomain(),
					s.config.GetRepository(),
					s.workload.IsClusterScoped(),
				),
			},
			&cli.CmdGenerateSub{
				PackageName:    s.workload.GetPackageName(),
				RootCmd:        s.cliRootCommandName,
				RootCmdVarName: utils.ToPascalCase(s.cliRootCommandName),
				SubCmdName:     s.workload.GetSubcommandName(),
				SubCmdDescr:    s.workload.GetSubcommandDescr(),
				IsComponent:    s.workload.IsComponent(),
				IsCollection:   s.workload.IsCollection(),
			},
			&cli.CmdCommon{
				RootCmd: s.cliRootCommandName,
			},
		)
		if err != nil {
			return fmt.Errorf("unable to scaffold companionCLI, %w", err)
		}
	} else if s.workload.IsCollection() && s.workload.GetRootcommandName() != "" {
		err = scaffold.Execute(
			&cli.CmdInit{
				RootCmd:        s.cliRootCommandName,
				RootCmdVarName: utils.ToPascalCase(s.cliRootCommandName),
				SubCommands:    s.workload.GetSubcommands(),
			},
			&cli.CmdGenerate{
				RootCmd:        s.cliRootCommandName,
				RootCmdVarName: utils.ToPascalCase(s.cliRootCommandName),
				SubCommands:    s.workload.GetSubcommands(),
			},
			&cli.CmdCommon{
				RootCmd: s.cliRootCommandName,
			},
		)
		if err != nil {
			return fmt.Errorf("unable to scaffold companionCLI, %w", err)
		}

		if s.workload.GetSubcommandName() != "" {
			// build a subcommand for collection, e.g. `cnpctl init cnp`
			err = scaffold.Execute(
				&cli.CmdInitSub{
					RootCmd:        s.cliRootCommandName,
					RootCmdVarName: utils.ToPascalCase(s.cliRootCommandName),
					SubCmdName:     s.workload.GetSubcommandName(),
					SubCmdDescr:    s.workload.GetSubcommandDescr(),
					SubCmdVarName:  s.workload.GetSubcommandVarName(),
					SubCmdFileName: s.workload.GetSubcommandFileName(),
					SpecFields:     s.workload.GetAPISpecFields(),
					IsComponent:    true, // fake being a component to create subcommand for collection
					ComponentResource: s.workload.GetComponentResource(
						s.config.GetDomain(),
						s.config.GetRepository(),
						s.workload.IsClusterScoped(),
					),
				},
			)
			if err != nil {
				return fmt.Errorf("unable to scaffold companionCLI sub commands, %w", err)
			}
			// we only need a generate command if there are collection resources
			if s.workload.HasChildResources() {
				err = scaffold.Execute(
					&cli.CmdGenerateSub{
						PackageName:    s.workload.GetPackageName(),
						RootCmd:        s.cliRootCommandName,
						RootCmdVarName: utils.ToPascalCase(s.cliRootCommandName),
						SubCmdName:     s.workload.GetSubcommandName(),
						SubCmdDescr:    s.workload.GetSubcommandDescr(),
						SubCmdVarName:  s.workload.GetSubcommandVarName(),
						SubCmdFileName: s.workload.GetSubcommandFileName(),
						IsComponent:    true, // fake being a component to create subcommand for collection
						IsCollection:   s.workload.IsCollection(),
						ComponentResource: s.workload.GetComponentResource(
							s.config.GetDomain(),
							s.config.GetRepository(),
							s.workload.IsClusterScoped(),
						),
						Collection: s.workload.(*workloadv1.WorkloadCollection),
					},
				)
				if err != nil {
					return fmt.Errorf("unable to scaffold companionCLI sub commands, %w", err)
				}
			}
		}

		for _, component := range s.workload.GetComponents() {
			if component.GetSubcommandName() != "" {
				// build a subcommand for the component, e.g. `cnpctl init ingress`
				err = scaffold.Execute(
					&cli.CmdInitSub{
						RootCmd:        s.cliRootCommandName,
						RootCmdVarName: utils.ToPascalCase(s.cliRootCommandName),
						SubCmdName:     component.GetSubcommandName(),
						SubCmdDescr:    component.GetSubcommandDescr(),
						SubCmdVarName:  component.GetSubcommandVarName(),
						SubCmdFileName: component.GetSubcommandFileName(),
						SpecFields:     component.GetAPISpecFields(),
						IsComponent:    component.IsComponent(),
						ComponentResource: component.GetComponentResource(
							s.config.GetDomain(),
							s.config.GetRepository(),
							s.workload.IsClusterScoped(),
						),
					},
					&cli.CmdGenerateSub{
						PackageName:    component.GetPackageName(),
						RootCmd:        s.cliRootCommandName,
						RootCmdVarName: utils.ToPascalCase(s.cliRootCommandName),
						SubCmdName:     component.GetSubcommandName(),
						SubCmdDescr:    component.GetSubcommandDescr(),
						SubCmdVarName:  component.GetSubcommandVarName(),
						SubCmdFileName: component.GetSubcommandFileName(),
						IsComponent:    component.IsComponent(),
						IsCollection:   component.IsCollection(),
						ComponentResource: component.GetComponentResource(
							s.config.GetDomain(),
							s.config.GetRepository(),
							s.workload.IsClusterScoped(),
						),
						Collection: s.workload.(*workloadv1.WorkloadCollection),
					},
				)
				if err != nil {
					return fmt.Errorf("unable to scaffold companionCLI component sub commands, %w", err)
				}
			}
		}
	}

	if s.workload.GetRootcommandName() != "" {
		err = scaffold.Execute(
			&cli.CmdRootUpdater{
				RootCmd:         s.cliRootCommandName,
				InitCommand:     true,
				GenerateCommand: true,
			},
		)

		if err != nil {
			return fmt.Errorf("unable to update root.go: %w", err)
		}
>>>>>>> 3eace981
	}

	//nolint:nestif //this will be refactored later
	// API types
	if s.workload.IsStandalone() {
		err = scaffold.Execute(
			&templates.MainUpdater{
				WireResource:   true,
				WireController: true,
			},
			&api.Types{
				SpecFields:    s.workload.GetAPISpecFields(),
				ClusterScoped: s.workload.IsClusterScoped(),
				Dependencies:  s.workload.GetDependencies(),
				IsStandalone:  s.workload.IsStandalone(),
			},
			&common.Components{
				IsStandalone: s.workload.IsStandalone(),
			},
			&common.Conditions{},
			&common.Resources{},
			&resources.Resources{
				PackageName:     s.workload.GetPackageName(),
				CreateFuncNames: createFuncNames,
				InitFuncNames:   initFuncNames,
				IsComponent:     s.workload.IsComponent(),
			},
			&resourcespkg.ResourceType{},
			&resourcespkg.Resources{},
			&resourcespkg.NamespaceType{},
			&resourcespkg.ConfigMapType{},
			&resourcespkg.CustomResourceDefinitionType{},
			&resourcespkg.DaemonSetType{},
			&resourcespkg.DeploymentType{},
			&resourcespkg.StatefulSetType{},
			&resourcespkg.JobType{},
			&resourcespkg.SecretType{},
			&resourcespkg.ServiceType{},
			&controller.Controller{
				PackageName:       s.workload.GetPackageName(),
				RBACRules:         s.workload.GetRBACRules(),
				OwnershipRules:    s.workload.GetOwnershipRules(),
				HasChildResources: s.workload.HasChildResources(),
				IsStandalone:      s.workload.IsStandalone(),
				IsComponent:       s.workload.IsComponent(),
			},
			&controllersutils.Utils{
				IsStandalone: s.workload.IsStandalone(),
			},
			&controllersutils.RateLimiter{},
			&phases.Types{},
			&phases.Common{},
			&phases.CreateResource{
				IsStandalone: s.workload.IsStandalone(),
			},
			&phases.ResourcePersist{},
			&phases.Dependencies{},
			&phases.PreFlight{},
			&phases.ResourceWait{},
			&phases.CheckReady{},
			&phases.Complete{},
			&helpers.Common{},
			&helpers.Component{},
			&dependencies.Component{},
			&mutate.Component{},
			&wait.Component{},
			&samples.CRDSample{
				SpecFields: s.workload.GetAPISpecFields(),
			},
		)
		if err != nil {
			return fmt.Errorf("unable to scaffold standalone workload, %w", err)
		}
	} else {
		// collection API
		err = scaffold.Execute(
			&templates.MainUpdater{
				WireResource:   true,
				WireController: true,
			},
			&api.Types{
				SpecFields:    s.workload.GetAPISpecFields(),
				ClusterScoped: s.workload.IsClusterScoped(),
				Dependencies:  s.workload.GetDependencies(),
				IsStandalone:  s.workload.IsStandalone(),
			},
			&common.Components{
				IsStandalone: s.workload.IsStandalone(),
			},
			&common.Conditions{},
			&common.Resources{},
			&resources.Resources{
				PackageName:     s.workload.GetPackageName(),
				CreateFuncNames: createFuncNames,
				InitFuncNames:   initFuncNames,
				IsComponent:     s.workload.IsComponent(),
			},
			&resourcespkg.ResourceType{},
			&resourcespkg.Resources{},
			&resourcespkg.NamespaceType{},
			&resourcespkg.ConfigMapType{},
			&resourcespkg.CustomResourceDefinitionType{},
			&resourcespkg.DaemonSetType{},
			&resourcespkg.DeploymentType{},
			&resourcespkg.StatefulSetType{},
			&resourcespkg.JobType{},
			&resourcespkg.SecretType{},
			&resourcespkg.ServiceType{},
			&controller.Controller{
				PackageName:       s.workload.GetPackageName(),
				RBACRules:         s.workload.GetRBACRules(),
				OwnershipRules:    s.workload.GetOwnershipRules(),
				HasChildResources: s.workload.HasChildResources(),
				IsStandalone:      s.workload.IsStandalone(),
				IsComponent:       s.workload.IsComponent(),
			},
			&controllersutils.Utils{
				IsStandalone: s.workload.IsStandalone(),
			},
			&controllersutils.RateLimiter{},
			&phases.Types{},
			&phases.Common{},
			&phases.CreateResource{
				IsStandalone: s.workload.IsStandalone(),
			},
			&phases.ResourcePersist{},
			&phases.Dependencies{},
			&phases.PreFlight{},
			&phases.ResourceWait{},
			&phases.CheckReady{},
			&phases.Complete{},
			&helpers.Common{},
			&helpers.Component{},
			&dependencies.Component{},
			&mutate.Component{},
			&wait.Component{},
			&samples.CRDSample{
				SpecFields: s.workload.GetAPISpecFields(),
			},
			&crd.Kustomization{},
		)
		if err != nil {
			return fmt.Errorf("unable to scaffold collection workload, %w", err)
		}

		for _, component := range s.workload.GetComponents() {
			componentScaffold := machinery.NewScaffold(s.fs,
				machinery.WithConfig(s.config),
				machinery.WithBoilerplate(string(boilerplate)),
				machinery.WithResource(component.GetComponentResource(
					s.config.GetDomain(),
					s.config.GetRepository(),
					component.IsClusterScoped(),
				)),
			)

			createFuncNames, initFuncNames := component.GetFuncNames()

			err = componentScaffold.Execute(
				&templates.MainUpdater{
					WireResource:   true,
					WireController: true,
				},
				&api.Types{
					SpecFields:    component.Spec.APISpecFields,
					ClusterScoped: component.IsClusterScoped(),
					Dependencies:  component.GetDependencies(),
					IsStandalone:  component.IsStandalone(),
				},
				&api.Group{},
				&resources.Resources{
					PackageName:     component.GetPackageName(),
					CreateFuncNames: createFuncNames,
					InitFuncNames:   initFuncNames,
					IsComponent:     component.IsComponent(),
					Collection:      s.workload.(*workloadv1.WorkloadCollection),
				},
				&controller.Controller{
					PackageName:       component.GetPackageName(),
					RBACRules:         component.GetRBACRules(),
					OwnershipRules:    component.GetOwnershipRules(),
					HasChildResources: component.HasChildResources(),
					IsStandalone:      component.IsStandalone(),
					IsComponent:       component.IsComponent(),
					Collection:        s.workload.(*workloadv1.WorkloadCollection),
				},
				&dependencies.Component{},
				&mutate.Component{},
				&helpers.Component{},
				&wait.Component{},
				&samples.CRDSample{
					SpecFields: component.Spec.APISpecFields,
				},
				&crd.Kustomization{},
			)
			if err != nil {
				return fmt.Errorf("unable to scaffold component workload %s, %w", component.Name, err)
			}

			// component child resource definition files
			// these are the resources defined in the static yaml manifests
			for _, sourceFile := range *component.GetSourceFiles() {
				scaffold := machinery.NewScaffold(s.fs,
					machinery.WithConfig(s.config),
					machinery.WithBoilerplate(string(boilerplate)),
					machinery.WithResource(component.GetComponentResource(
						s.config.GetDomain(),
						s.config.GetRepository(),
						component.IsClusterScoped(),
					)),
				)

				err = scaffold.Execute(
					&resources.Definition{
						ClusterScoped: component.IsClusterScoped(),
						SourceFile:    sourceFile,
						PackageName:   component.GetPackageName(),
						SpecFields:    component.GetAPISpecFields(),
						IsComponent:   component.IsComponent(),
						Collection:    s.workload.(*workloadv1.WorkloadCollection),
					},
				)
				if err != nil {
					return fmt.Errorf("unable to scaffold component workload resource files for %s, %w", component.Name, err)
				}
			}
		}
	}

	// child resource definition files
	// these are the resources defined in the static yaml manifests
	for _, sourceFile := range *s.workload.GetSourceFiles() {
		scaffold := machinery.NewScaffold(s.fs,
			machinery.WithConfig(s.config),
			machinery.WithBoilerplate(string(boilerplate)),
			machinery.WithResource(s.resource),
		)

		err = scaffold.Execute(
			&resources.Definition{
				ClusterScoped: s.workload.IsClusterScoped(),
				SourceFile:    sourceFile,
				PackageName:   s.workload.GetPackageName(),
				SpecFields:    s.workload.GetAPISpecFields(),
				IsComponent:   s.workload.IsComponent(),
			},
		)
		if err != nil {
			return fmt.Errorf("unable to scaffold resource files, %w", err)
		}
	}

	return nil
}

// scaffoldCLI runs the specific logic to scaffold the companion CLI
func (s *apiScaffolder) scaffoldCLI(scaffold *machinery.Scaffold) error {
	// do not scaffold the cli if the root command name is blank
	if s.cliRootCommandName == "" {
		return nil
	}

	workloadCommands := make([]workloadv1.WorkloadAPIBuilder, len(s.workload.GetComponents())+1)
	workloadCommands[0] = s.workload

	if len(s.workload.GetComponents()) > 0 {
		for i, component := range s.workload.GetComponents() {
			workloadCommands[i+1] = component
		}
	}

	for _, workloadCommand := range workloadCommands {
		// build collection subcommands
		if workloadCommand.IsCollection() {
			err := scaffold.Execute(
				&cli.CmdInit{
					RootCmd:        s.cliRootCommandName,
					RootCmdVarName: workloadCommand.GetRootcommandVarName(),
					SubCommands:    workloadCommand.GetSubcommands(),
				},
				&cli.CmdGenerate{
					RootCmd:        s.cliRootCommandName,
					RootCmdVarName: workloadCommand.GetRootcommandVarName(),
					SubCommands:    workloadCommand.GetSubcommands(),
				},
				&cli.CmdCommon{
					RootCmd: s.cliRootCommandName,
				},
			)
			if err != nil {
				return err
			}
		}

		// build init subcommand
		err := scaffold.Execute(
			&cli.CmdInitSub{
				RootCmd:        s.cliRootCommandName,
				RootCmdVarName: workloadCommand.GetRootcommandVarName(),
				SubCmdName:     workloadCommand.GetSubcommandName(),
				SubCmdDescr:    workloadCommand.GetSubcommandDescr(),
				SubCmdVarName:  workloadCommand.GetSubcommandVarName(),
				SubCmdFileName: workloadCommand.GetSubcommandFileName(),
				SpecFields:     workloadCommand.GetAPISpecFields(),
				IsComponent:    workloadCommand.IsComponent() || workloadCommand.IsCollection(),
				ComponentResource: workloadCommand.GetComponentResource(
					s.config.GetDomain(),
					s.config.GetRepository(),
					workloadCommand.IsClusterScoped(),
				),
			},
			&cli.CmdCommon{
				RootCmd: s.cliRootCommandName,
			},
		)
		if err != nil {
			return err
		}

		// build generate subcommand
		generateSubCommand := &cli.CmdGenerateSub{
			PackageName:    workloadCommand.GetPackageName(),
			RootCmd:        s.cliRootCommandName,
			RootCmdVarName: workloadCommand.GetRootcommandVarName(),
			SubCmdName:     workloadCommand.GetSubcommandName(),
			SubCmdDescr:    workloadCommand.GetSubcommandDescr(),
			IsComponent:    workloadCommand.IsComponent() || workloadCommand.IsCollection(),
			IsCollection:   workloadCommand.IsCollection(),
		}

		if workloadCommand.IsCollection() || workloadCommand.IsComponent() {
			generateSubCommand.Collection = s.workload.(*workloadv1.WorkloadCollection)
			generateSubCommand.SubCmdVarName = workloadCommand.GetSubcommandVarName()
			generateSubCommand.SubCmdFileName = workloadCommand.GetSubcommandFileName()
			generateSubCommand.ComponentResource = workloadCommand.GetComponentResource(
				s.config.GetDomain(),
				s.config.GetRepository(),
				workloadCommand.IsClusterScoped(),
			)
		}

		// scaffold the generate command unless we have a collection without resources
		if (workloadCommand.HasChildResources() && workloadCommand.IsCollection()) || !workloadCommand.IsCollection() {
			err = scaffold.Execute(generateSubCommand)
			if err != nil {
				return err
			}
		}
	}

	// build the root command
	err := scaffold.Execute(
		&cli.CmdRootUpdater{
			RootCmd:         s.cliRootCommandName,
			InitCommand:     true,
			GenerateCommand: true,
		},
	)

	if err != nil {
		return fmt.Errorf("error updating root.go: %v", err)
	}

	return nil
}<|MERGE_RESOLUTION|>--- conflicted
+++ resolved
@@ -28,7 +28,6 @@
 	"github.com/vmware-tanzu-labs/operator-builder/internal/plugins/workload/v1/scaffolds/templates/int/mutate"
 	resourcespkg "github.com/vmware-tanzu-labs/operator-builder/internal/plugins/workload/v1/scaffolds/templates/int/resources"
 	"github.com/vmware-tanzu-labs/operator-builder/internal/plugins/workload/v1/scaffolds/templates/int/wait"
-	"github.com/vmware-tanzu-labs/operator-builder/internal/utils"
 	workloadv1 "github.com/vmware-tanzu-labs/operator-builder/internal/workload/v1"
 )
 
@@ -85,171 +84,9 @@
 
 	//nolint:nestif //this will be refactored later
 	// companion CLI
-<<<<<<< HEAD
 	err = s.scaffoldCLI(scaffold)
 	if err != nil {
 		return fmt.Errorf("error scaffolding CLI; %w", err)
-=======
-	if s.workload.IsStandalone() && s.workload.GetRootcommandName() != "" {
-		// build a subcommand for standalone, e.g. `webstorectl init`
-		err = scaffold.Execute(
-			&cli.CmdInitSub{
-				RootCmd:        s.cliRootCommandName,
-				RootCmdVarName: utils.ToPascalCase(s.cliRootCommandName),
-				SubCmdName:     s.workload.GetSubcommandName(),
-				SubCmdDescr:    s.workload.GetSubcommandDescr(),
-				SubCmdVarName:  s.workload.GetSubcommandVarName(),
-				SubCmdFileName: s.workload.GetSubcommandFileName(),
-				SpecFields:     s.workload.GetAPISpecFields(),
-				IsComponent:    s.workload.IsComponent(),
-				ComponentResource: s.workload.GetComponentResource(
-					s.config.GetDomain(),
-					s.config.GetRepository(),
-					s.workload.IsClusterScoped(),
-				),
-			},
-			&cli.CmdGenerateSub{
-				PackageName:    s.workload.GetPackageName(),
-				RootCmd:        s.cliRootCommandName,
-				RootCmdVarName: utils.ToPascalCase(s.cliRootCommandName),
-				SubCmdName:     s.workload.GetSubcommandName(),
-				SubCmdDescr:    s.workload.GetSubcommandDescr(),
-				IsComponent:    s.workload.IsComponent(),
-				IsCollection:   s.workload.IsCollection(),
-			},
-			&cli.CmdCommon{
-				RootCmd: s.cliRootCommandName,
-			},
-		)
-		if err != nil {
-			return fmt.Errorf("unable to scaffold companionCLI, %w", err)
-		}
-	} else if s.workload.IsCollection() && s.workload.GetRootcommandName() != "" {
-		err = scaffold.Execute(
-			&cli.CmdInit{
-				RootCmd:        s.cliRootCommandName,
-				RootCmdVarName: utils.ToPascalCase(s.cliRootCommandName),
-				SubCommands:    s.workload.GetSubcommands(),
-			},
-			&cli.CmdGenerate{
-				RootCmd:        s.cliRootCommandName,
-				RootCmdVarName: utils.ToPascalCase(s.cliRootCommandName),
-				SubCommands:    s.workload.GetSubcommands(),
-			},
-			&cli.CmdCommon{
-				RootCmd: s.cliRootCommandName,
-			},
-		)
-		if err != nil {
-			return fmt.Errorf("unable to scaffold companionCLI, %w", err)
-		}
-
-		if s.workload.GetSubcommandName() != "" {
-			// build a subcommand for collection, e.g. `cnpctl init cnp`
-			err = scaffold.Execute(
-				&cli.CmdInitSub{
-					RootCmd:        s.cliRootCommandName,
-					RootCmdVarName: utils.ToPascalCase(s.cliRootCommandName),
-					SubCmdName:     s.workload.GetSubcommandName(),
-					SubCmdDescr:    s.workload.GetSubcommandDescr(),
-					SubCmdVarName:  s.workload.GetSubcommandVarName(),
-					SubCmdFileName: s.workload.GetSubcommandFileName(),
-					SpecFields:     s.workload.GetAPISpecFields(),
-					IsComponent:    true, // fake being a component to create subcommand for collection
-					ComponentResource: s.workload.GetComponentResource(
-						s.config.GetDomain(),
-						s.config.GetRepository(),
-						s.workload.IsClusterScoped(),
-					),
-				},
-			)
-			if err != nil {
-				return fmt.Errorf("unable to scaffold companionCLI sub commands, %w", err)
-			}
-			// we only need a generate command if there are collection resources
-			if s.workload.HasChildResources() {
-				err = scaffold.Execute(
-					&cli.CmdGenerateSub{
-						PackageName:    s.workload.GetPackageName(),
-						RootCmd:        s.cliRootCommandName,
-						RootCmdVarName: utils.ToPascalCase(s.cliRootCommandName),
-						SubCmdName:     s.workload.GetSubcommandName(),
-						SubCmdDescr:    s.workload.GetSubcommandDescr(),
-						SubCmdVarName:  s.workload.GetSubcommandVarName(),
-						SubCmdFileName: s.workload.GetSubcommandFileName(),
-						IsComponent:    true, // fake being a component to create subcommand for collection
-						IsCollection:   s.workload.IsCollection(),
-						ComponentResource: s.workload.GetComponentResource(
-							s.config.GetDomain(),
-							s.config.GetRepository(),
-							s.workload.IsClusterScoped(),
-						),
-						Collection: s.workload.(*workloadv1.WorkloadCollection),
-					},
-				)
-				if err != nil {
-					return fmt.Errorf("unable to scaffold companionCLI sub commands, %w", err)
-				}
-			}
-		}
-
-		for _, component := range s.workload.GetComponents() {
-			if component.GetSubcommandName() != "" {
-				// build a subcommand for the component, e.g. `cnpctl init ingress`
-				err = scaffold.Execute(
-					&cli.CmdInitSub{
-						RootCmd:        s.cliRootCommandName,
-						RootCmdVarName: utils.ToPascalCase(s.cliRootCommandName),
-						SubCmdName:     component.GetSubcommandName(),
-						SubCmdDescr:    component.GetSubcommandDescr(),
-						SubCmdVarName:  component.GetSubcommandVarName(),
-						SubCmdFileName: component.GetSubcommandFileName(),
-						SpecFields:     component.GetAPISpecFields(),
-						IsComponent:    component.IsComponent(),
-						ComponentResource: component.GetComponentResource(
-							s.config.GetDomain(),
-							s.config.GetRepository(),
-							s.workload.IsClusterScoped(),
-						),
-					},
-					&cli.CmdGenerateSub{
-						PackageName:    component.GetPackageName(),
-						RootCmd:        s.cliRootCommandName,
-						RootCmdVarName: utils.ToPascalCase(s.cliRootCommandName),
-						SubCmdName:     component.GetSubcommandName(),
-						SubCmdDescr:    component.GetSubcommandDescr(),
-						SubCmdVarName:  component.GetSubcommandVarName(),
-						SubCmdFileName: component.GetSubcommandFileName(),
-						IsComponent:    component.IsComponent(),
-						IsCollection:   component.IsCollection(),
-						ComponentResource: component.GetComponentResource(
-							s.config.GetDomain(),
-							s.config.GetRepository(),
-							s.workload.IsClusterScoped(),
-						),
-						Collection: s.workload.(*workloadv1.WorkloadCollection),
-					},
-				)
-				if err != nil {
-					return fmt.Errorf("unable to scaffold companionCLI component sub commands, %w", err)
-				}
-			}
-		}
-	}
-
-	if s.workload.GetRootcommandName() != "" {
-		err = scaffold.Execute(
-			&cli.CmdRootUpdater{
-				RootCmd:         s.cliRootCommandName,
-				InitCommand:     true,
-				GenerateCommand: true,
-			},
-		)
-
-		if err != nil {
-			return fmt.Errorf("unable to update root.go: %w", err)
-		}
->>>>>>> 3eace981
 	}
 
 	//nolint:nestif //this will be refactored later
@@ -505,6 +342,7 @@
 	return nil
 }
 
+//nolint:nestif //this will be refactored later
 // scaffoldCLI runs the specific logic to scaffold the companion CLI
 func (s *apiScaffolder) scaffoldCLI(scaffold *machinery.Scaffold) error {
 	// do not scaffold the cli if the root command name is blank
